<!DOCTYPE html>
<html lang="en">

<head>
    <meta charset="UTF-8">
    <meta http-equiv="X-UA-Compatible" content="IE=edge">
    <meta name="viewport" content="width=device-width, initial-scale=1.0">
    <title>medAlpaca</title>
    <link href="https://fonts.googleapis.com/css2?family=Roboto:wght@400;700&display=swap" rel="stylesheet">
    <script src="https://code.jquery.com/jquery-3.6.0.min.js"></script>
    <script src="https://cdnjs.cloudflare.com/ajax/libs/autosize.js/4.0.2/autosize.min.js"></script>
    <style>
        body {
            font-family: Arial, sans-serif;
            background-color: #222831;
            color: #f2f2f2;
            display: flex;
            flex-direction: column;
            align-items: center;
        }

        #chatbox {
            width: 80%;
            min-width: 600px;
            max-width: 1200px;
            margin: 20px auto;
            border: 0px solid #393e46;
            border-radius: 10px;
            padding: 20px;
            padding-left: 100px;
            overflow: auto;
            max-height: 600px;
        }

        .user-response,
        .bot-response {
            border-radius: 10px;
            padding: 10px;
            margin-bottom: 10px;
        }

        .user-response {
            position: relative;
            padding: 10px;
            margin-bottom: 10px;
            background-color: #393e46;
            border-radius: 10px;
            max-width: 95%;
            word-wrap: break-word;
            margin-left: 30px;
        }

        .bot-response {
            position: relative;
            padding: 10px;
            margin-bottom: 10px;
            background-color: #30475e;
            border-radius: 10px;
            max-width: 95%;
            word-wrap: break-word;
            margin-right: 30px;
        }

        .edit-button {
            position: absolute;
            top: -10px;
            right: -10px;
            /* ... other styles ... */
        }

        #messageForm {
            width: 80%;
            min-width: 600px;
            max-width: 1200px;
            display: flex;
            justify-content: center;
            margin-bottom: 20px;
            position: fixed;
            bottom: 20px;
            left: 50%;
            transform: translateX(-50%);
        }

        #message {
            flex-grow: 1;
            border: 1px solid #393e46;
            border-radius: 10px;
            padding: 5px 10px;
            background-color: #393e46;
            color: #f2f2f2;
            resize: none;
            outline: none;
            max-height: 200px;
            overflow-y: auto;
        }

        button {
            border: 1px solid #393e46;
            background-color: #393e46;
            color: #f2f2f2;
            border-radius: 10px;
            padding: 5px 15px;
            margin-left: 10px;
            cursor: pointer;
            outline: none;
        }

        button:hover {
            background-color: #30475e;
        }

        select {
            border: 1px solid #393e46;
            background-color: #393e46;
            color: #f2f2f2;
            border-radius: 10px;
            padding: 5px 10px;
            margin: 10px;
            outline: none;
        }

        select:focus {
            background-color: #30475e;
        }

        label {
            margin: 10px;
        }

        .floating-selector {
            position: fixed;
            top: 10px;
            left: 10px;
            background-color: rgba(104, 104, 104, 0.3);
            padding: 10px;
            border-radius: 5px;
            z-index: 10;
            font-size: 14px;
            color: #cdcdcd;
            display: inline-flex;
            flex-direction: column;
            align-items: flex-end;
        }


        .floating-selector label {
            margin-left: 5px;
        }

        .floating-selector select {
            background-color: #333;
            color: #fff;
            border: none;
            border-radius: 3px;
            padding: 5px;
            font-size: 14px;
        }
    </style>
    <script src="https://cdnjs.cloudflare.com/ajax/libs/showdown/1.9.1/showdown.min.js"></script>
    <link rel="stylesheet" href="https://cdnjs.cloudflare.com/ajax/libs/highlight.js/11.6.0/styles/default.min.css">
    <script src="https://cdnjs.cloudflare.com/ajax/libs/highlight.js/11.6.0/highlight.min.js"></script>
</head>

<body>

    <div class="floating-selector">
        <label for="chatbot-selector">Select a Model:</label>
        <select id="chatbot-selector">
            <option value="opt-6.7">opt-6.7</option>
            <option value="alpaca-7">alpaca-7</option>
        </select>
    </div>


    <div id="chatbox">
    </div>
    <form id="messageForm">
        <textarea name="message" id="message" rows="2" autocomplete="off"
            placeholder="Type your message here..."></textarea>
        <button type="submit">Send</button>
    </form>

    <script>
        $(document).ready(function () {
            const converter = new showdown.Converter();
            hljs.configure({ useBR: true });

            let latestBotResponse = null;
            let responseStarted = false;

            function addMessageToChatbox(html, isBotResponse = false) {
                const newMessage = $(`<div>${html}</div>`);

                if (isBotResponse) {
                    // I am very bad at JS, but this does solve the bug, with updating the wrong lines
                    const newMessage = $(`<div></div>`);
                    if (!responseStarted) {
                        const chatbotName = $("#chatbot-selector option:selected").text();
                        const chatbotNameContainer = $(`<strong>${chatbotName}:</strong><br>`);
                        newMessage.append(chatbotNameContainer);
                        newMessage.addClass('bot-response');

                        const messageContainer = $('<div></div>');
                        messageContainer.html(html);
                        newMessage.append(messageContainer);

                        latestBotResponse = newMessage;
                        $("#chatbox").append(newMessage);
                        responseStarted = true;
                    } else {
                        // Update the entire bubble with the new HTML content, keeping the chatbot name intact
                        latestBotResponse.find('div').html(html);
                    }
                } else {
                    const messageContent = $('<div class="message-content"></div>').html(html);
                    newMessage.prepend('<strong>User:</strong><br>');
                    newMessage.addClass('user-response');
                    $("#chatbox").append(newMessage);
                }

                newMessage.find('pre code').each(function (i, block) {
                    hljs.highlightBlock(block);
                    const copyButton = $('<button class="copy-button">Copy</button>');
                    copyButton.on("click", function () {
                        const temp = $("<textarea>");
                        $("body").append(temp);
                        temp.val($(block).text()).select();
                        document.execCommand("copy");
                        temp.remove();
                        alert("Code copied to clipboard.");
                    });
                    $(block).before(copyButton);
                });

                // Scroll to the bottom of the chatbox.
                $("#chatbox").scrollTop($("#chatbox")[0].scrollHeight);
            }

<<<<<<< HEAD
            function disableInput() {
                $("#message").prop("disabled", true);
                $("#messageForm button[type='submit']").prop("disabled", true);
            }

            function enableInput() {
                $("#message").prop("disabled", false);
                $("#messageForm button[type='submit']").prop("disabled", false);
            }

            function showTypingIndicator() {
                const typingIndicator = $('<div class="bot-typing-indicator">...</div>');
                const emptyBubble = $('<div class="bot-response"><strong>Awaiting response:</strong><br><p></p></div>');

                $("#chatbox").append(typingIndicator);
                $("#chatbox").append(emptyBubble);

                scrollToLatestMessage();
=======
            function scrollToLatestMessage() {
                const chatbox = $("#chatbox");
                chatbox.scrollTop(chatbox[0].scrollHeight);
>>>>>>> 284e4ac7
            }

            function disableInput() {
                $("#message").prop("disabled", true);
                $("#messageForm button[type='submit']").prop("disabled", true);
            }

            function enableInput() {
                $("#message").prop("disabled", false);
                $("#messageForm button[type='submit']").prop("disabled", false);
            }

            $("#message").on("keydown", function (event) {
                if (event.keyCode === 13) {
                    event.preventDefault();
                    if (event.shiftKey) {
                        const cursorPos = this.selectionStart;
                        const currentValue = $(this).val();
                        $(this).val(currentValue.slice(0, cursorPos) + "\n" + currentValue.slice(cursorPos));
                        this.selectionStart = this.selectionEnd = cursorPos + 1;
                    } else {
                        $("#messageForm").submit();
                    }
                }
            });

            $("#messageForm").submit(function (event) {
                event.preventDefault();

                const message = $("#message").val().trim();
                if (message) {
<<<<<<< HEAD
                    disableInput(); // Disable input after submitting
=======
                    disableInput();
>>>>>>> 284e4ac7
                    $("#message").val("");

                    const messageHtml = converter.makeHtml(message);
                    addMessageToChatbox(`<p>${messageHtml}</p>`);

                    scrollToLatestMessage();

                    // Replace the AJAX request with an EventSource for streaming responses
                    const eventSource = new EventSource(`/get_response?message=${encodeURIComponent(message)}&chatbot=${encodeURIComponent($("#chatbot-selector").val())}`);

<<<<<<< HEAD
                    $.post("/get_response", { message: message, chatbot: $("#chatbot-selector").val() }, function (data) {
                        // Remove typing indicator and empty speech bubble.
                        removeTypingIndicator();
                        enableInput(); // Enable input after receiving the bot's response
=======
                    eventSource.onmessage = function (event) {
                        if (event.data === "END") {
                            eventSource.close();
                            responseStarted = false;
                            enableInput();
                        } else {
                            const responseHtml = converter.makeHtml(event.data);
                            addMessageToChatbox(`<p>${responseHtml}</p>`, true);
>>>>>>> 284e4ac7

                            scrollToLatestMessage();
                        }
                    };

                    eventSource.onerror = function () {
                        alert("An error occurred. Please try again.");
<<<<<<< HEAD
                        enableInput(); // Enable input after receiving the bot's response
                    });
=======
                        enableInput();
                    };
>>>>>>> 284e4ac7
                }
            });
        });
    </script>



</body>

</html><|MERGE_RESOLUTION|>--- conflicted
+++ resolved
@@ -236,7 +236,6 @@
                 $("#chatbox").scrollTop($("#chatbox")[0].scrollHeight);
             }
 
-<<<<<<< HEAD
             function disableInput() {
                 $("#message").prop("disabled", true);
                 $("#messageForm button[type='submit']").prop("disabled", true);
@@ -255,11 +254,6 @@
                 $("#chatbox").append(emptyBubble);
 
                 scrollToLatestMessage();
-=======
-            function scrollToLatestMessage() {
-                const chatbox = $("#chatbox");
-                chatbox.scrollTop(chatbox[0].scrollHeight);
->>>>>>> 284e4ac7
             }
 
             function disableInput() {
@@ -291,11 +285,7 @@
 
                 const message = $("#message").val().trim();
                 if (message) {
-<<<<<<< HEAD
                     disableInput(); // Disable input after submitting
-=======
-                    disableInput();
->>>>>>> 284e4ac7
                     $("#message").val("");
 
                     const messageHtml = converter.makeHtml(message);
@@ -306,21 +296,11 @@
                     // Replace the AJAX request with an EventSource for streaming responses
                     const eventSource = new EventSource(`/get_response?message=${encodeURIComponent(message)}&chatbot=${encodeURIComponent($("#chatbot-selector").val())}`);
 
-<<<<<<< HEAD
                     $.post("/get_response", { message: message, chatbot: $("#chatbot-selector").val() }, function (data) {
                         // Remove typing indicator and empty speech bubble.
                         removeTypingIndicator();
                         enableInput(); // Enable input after receiving the bot's response
-=======
-                    eventSource.onmessage = function (event) {
-                        if (event.data === "END") {
-                            eventSource.close();
-                            responseStarted = false;
-                            enableInput();
-                        } else {
-                            const responseHtml = converter.makeHtml(event.data);
-                            addMessageToChatbox(`<p>${responseHtml}</p>`, true);
->>>>>>> 284e4ac7
+
 
                             scrollToLatestMessage();
                         }
@@ -328,13 +308,9 @@
 
                     eventSource.onerror = function () {
                         alert("An error occurred. Please try again.");
-<<<<<<< HEAD
                         enableInput(); // Enable input after receiving the bot's response
                     });
-=======
-                        enableInput();
-                    };
->>>>>>> 284e4ac7
+
                 }
             });
         });
